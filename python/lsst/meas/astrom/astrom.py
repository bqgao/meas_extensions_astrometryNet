import os
import math

import lsst.daf.base as dafBase
import lsst.pex.logging as pexLog
import lsst.pex.exceptions as pexExceptions
import lsst.pex.config as pexConfig
import lsst.afw.geom as afwGeom
import lsst.afw.table as afwTable
import lsst.meas.algorithms.utils as maUtils

from .config import MeasAstromConfig, AstrometryNetDataConfig
import sip as astromSip

import numpy as np # for isfinite()

# Object returned by determineWcs.
class InitialAstrometry(object):
    '''
    Fields set by determineWcs():

    solveQa (PropertyList)
    tanWcs (Wcs)
    tanMatches (MatchList)
    if sip:
       sipWcs (Wcs)
       sipMatches (MatchList)
    astrom.matchMetadata (PropertyList)
    astrom.wcs (= sipWcs, if available, or tanWcs)
    astrom.matches (= sipMatches if available, else tanMatches)
    
    '''
    def __init__(self):
        self.matches = None
        self.wcs = None
    def getMatches(self):
        return self.matches
    def getWcs(self):
        return self.wcs
    def getMatchMetadata(self):
        return getattr(self, 'matchMetadata', None)

class Astrometry(object):
    ConfigClass = MeasAstromConfig

    def __init__(self,
                 config,
                 andConfig=None,
                 log=None,
                 logLevel=pexLog.Log.INFO):
        '''
        conf: an AstromConfig object.
        andConfig: an AstromNetDataConfig object
        log: a pexLogging.Log
        logLevel: if log is None, the log level to use
        '''
        self.config = config
        if log is not None:
            self.log = log
        else:
            self.log = pexLog.Log(pexLog.Log.getDefaultLog(),
                                  'meas.astrom',
                                  logLevel)

        if andConfig is None:
            # ASSUME SETUP IN EUPS
            dirnm = os.environ.get('ASTROMETRY_NET_DATA_DIR')
            if dirnm is None:
                raise RuntimeError("astrometry_net_data is not setup")
            andConfig = AstrometryNetDataConfig()
            fn = os.path.join(dirnm, 'andConfig.py')
            andConfig.load(fn)

        self.andConfig = andConfig
        self._readIndexFiles()

    def _readIndexFiles(self):
        import astrometry_net as an
        self.inds = []
        for fn in self.andConfig.indexFiles:
            self.log.log(self.log.DEBUG, 'Adding index file %s' % fn)
            fn = self._getIndexPath(fn)
            self.log.log(self.log.DEBUG, 'Path: %s' % fn)
            ind = an.index_load(fn, an.INDEX_ONLY_LOAD_METADATA, None);
            if ind:
                self.inds.append(ind)
                self.log.log(self.log.DEBUG, '  index %i, hp %i (nside %i), nstars %i, nquads %i' %
                             (ind.indexid, ind.healpix, ind.hpnside, ind.nstars, ind.nquads))
            else:
                raise RuntimeError('Failed to read index file: "%s"' % fn)

    def _debug(self, s):
        self.log.log(self.log.DEBUG, s)
    def _warn(self, s):
        self.log.log(self.log.WARN, s)

    def setAndConfig(self, andconfig):
        self.andConfig = andconfig

    def _getImageParams(self, wcs, exposure, filterName=None, imageSize=None):
        x0,y0 = 0, 0
        if exposure is not None:
            x0,y0 = exposure.getX0(), exposure.getY0()
            self._debug('Got exposure x0,y0 = %i,%i' % (x0,y0))
            if filterName is None:
                filterName = exposure.getFilter().getName()
                self._debug('Setting filterName = "%s" from exposure metadata' % str(filterName))
            if imageSize is None:
                imageSize = (exposure.getWidth(), exposure.getHeight())
                self._debug('Setting image size = (%i, %i) from exposure metadata' % (imageSize))
        return filterName, imageSize, x0, y0

    def useKnownWcs(self, sources, wcs=None, exposure=None, filterName=None, imageSize=None):
        """
        Returns an InitialAstrometry object, just like determineWcs,
        but assuming the given input WCS is correct.

        This is enabled by the pipe_tasks AstrometryConfig
        'forceKnownWcs' option.  If you are using that option, you
        probably also want to turn OFF 'calculateSip'.

        This involves searching for reference sources within the WCS
        area, and matching them to the given 'sources'.  If
        'calculateSip' is set, we will try to compute a TAN-SIP
        distortion correction.

        sources: list of detected sources in this image.
        wcs: your known WCS
        exposure: the exposure holding metadata for this image.
        filterName:

        You MUST provide a WCS, either by providing the 'wcs' kwarg
        (an lsst.image.Wcs object), or by providing the 'exposure' on
        which we will call 'exposure.getWcs()'.

        You MUST provide a filter name, either by providing the
        'filterName' kwarg (a string), or by setting the 'exposure';
        we will call 'exposure.getFilter().getName()'.

        You MUST provide the image size, either by providing the
        'imageSize' kwargs, an (W,H) tuple of ints, or by providing
        the 'exposure'; we will call 'exposure.getWidth()' and
        'exposure.getHeight()'.

        Note, when modifying this function, that it is also called
        'determineWcs' (via 'determineWcs2'), since the steps are all
        the same.
        """
        # return value:
        astrom = InitialAstrometry()

        if wcs is None:
            if exposure is None:
                raise RuntimeError('useKnownWcs: need either "wcs=" or "exposure=" kwarg.')
            wcs = exposure.getWcs()
            if wcs is None:
                raise RuntimeError('useKnownWcs: wcs==None and exposure.getWcs()==None.')
                
        filterName,imageSize,x0,y0 = self._getImageParams(exposure=exposure, wcs=wcs,
                                                          imageSize=imageSize,
                                                          filterName=filterName)
        pixelMargin = 50.
        cat = self.getReferenceSourcesForWcs(wcs, imageSize, filterName, pixelMargin, x0=x0, y0=y0)

        catids = [src.getId() for src in cat]
        uids = set(catids)
        self.log.logdebug('%i reference sources; %i unique IDs' % (len(catids), len(uids)))
        matchList = self._getMatchList(sources, cat, wcs)
        uniq = set([sm.second.getId() for sm in matchList])
        if len(matchList) != len(uniq):
            self._warn(('The list of matched stars contains duplicate reference source IDs ' +
                        '(%i sources, %i unique ids)') % (len(matchList), len(uniq)))
        if len(matchList) == 0:
            self._warn('No matches found between input sources and reference catalogue.')
            return astrom

        self._debug('%i reference objects match input sources using input WCS' % (len(matchList)))
        astrom.tanMatches = matchList

        srcids = [s.getId() for s in sources]
        for m in matchList:
            assert(m.second.getId() in srcids)
            assert(m.second in sources)

        if self.config.calculateSip:
<<<<<<< HEAD
            sipwcs,matchList = self._calculateSipTerms(wcs, cat, sources, matchList, imageSize)
            if sipwcs == wcs:
=======
            sipwcs,matchList = self._calculateSipTerms(wcs, cat, sources, matchList)
            if sipwcs is wcs:
>>>>>>> 753b5513
                self._debug('Failed to find a SIP WCS better than the initial one.')
            else:
                self._debug('%i reference objects match input sources using SIP WCS' % (len(matchList)))
            astrom.sipWcs = sipwcs
            astrom.sipMatches = matchList

        W,H = imageSize
        astrom.matchMetadata = _createMetadata(W, H, wcs, filterName)
        astrom.wcs = wcs
        astrom.matches = afwTable.ReferenceMatchVector()
        for m in matchList:
            astrom.matches.push_back(m)
        return astrom

    def determineWcs(self,
                     sources,
                     exposure,
                     **kwargs):
        """
        Finds a WCS solution for the given 'sources' in the given
        'exposure', getting other parameters from config.

        Valid kwargs include:

        'radecCenter', an afw.coord.Coord giving the RA,Dec position
           of the center of the field.  This is used to limit the
           search done by Astrometry.net (to make it faster and load
           fewer index files, thereby using less memory).  Defaults to
           the RA,Dec center from the exposure's WCS; turn that off
           with the boolean kwarg 'useRaDecCenter' or config option
           'useWcsRaDecCenter'

        'useRaDecCenter', a boolean.  Don't use the RA,Dec center from
           the exposure's initial WCS.

        'searchRadius', in degrees, to search for a solution around
           the given 'radecCenter'; default from config option
           'raDecSearchRadius'.

        'useParity': parity is the 'flip' of the image.  Knowing it
           reduces the search space (hence time) for Astrometry.net.
           The parity can be computed from the exposure's WCS (the
           sign of the determinant of the CD matrix); this option
           controls whether we do that or force Astrometry.net to
           search both parities.  Default from config.useWcsParity.

        'pixelScale': afwGeom.Angle, estimate of the angle-per-pixel
           (ie, arcseconds per pixel).  Defaults to a value derived
           from the exposure's WCS.  If enabled, this value, plus or
           minus config.pixelScaleUncertainty, will be used to limit
           Astrometry.net's search.

        'usePixelScale': boolean.  Use the pixel scale to limit
           Astrometry.net's search?  Defaults to config.useWcsPixelScale.

        'filterName', a string, the filter name of this image.  Will
           be mapped through the 'filterMap' config dictionary to a
           column name in the astrometry_net_data index FITS files.
           Defaults to the exposure.getFilter() value.

        'imageSize', a tuple (W,H) of integers, the image size.
           Defaults to the exposure.get{Width,Height}() values.

        """
        assert(exposure is not None)

        margs = kwargs.copy()
        if not 'searchRadius' in margs:
            margs.update(searchRadius = self.config.raDecSearchRadius * afwGeom.degrees)
        if not 'usePixelScale' in margs:
            margs.update(usePixelScale = self.config.useWcsPixelScale)
        if not 'useRaDecCenter' in margs:
            margs.update(useRaDecCenter = self.config.useWcsRaDecCenter)
        if not 'useParity' in margs:
            margs.update(useParity = self.config.useWcsParity)
        margs.update(exposure=exposure)
        return self.determineWcs2(sources, **margs)

    def determineWcs2(self, sources, **kwargs):
        '''
        Get a blind astrometric solution for the given list of sources.

        We need:
          -the image size;
          -the filter

        And if available, we can use:
          -an initial Wcs estimate;
             --> RA,Dec center
             --> pixel scale
             --> "parity"
             
        (all of which are metadata of Exposure).

        filterName: string
        imageSize: (W,H) integer tuple/iterable
        pixelScale: afwGeom::Angle per pixel.
        radecCenter: afwCoord::Coord
        '''
        wcs,qa = self.getBlindWcsSolution(sources, **kwargs)
        kw = {}
        for key in ['exposure', 'filterName', 'imageSize']:
            if key in kwargs:
                kw[key] = kwargs[key]
        astrom = self.useKnownWcs(sources, wcs=wcs, **kw)
        astrom.solveQa = qa
        astrom.tanWcs = wcs
        return astrom

    def getBlindWcsSolution(self, sources, 
                            exposure=None,
                            wcs=None,
                            imageSize=None,
                            radecCenter=None,
                            searchRadius=None,
                            pixelScale=None,
                            filterName=None,
                            doTrim=False,
                            usePixelScale=True,
                            useRaDecCenter=True,
                            useParity=True,
                            searchRadiusScale=2.):
        if not useRaDecCenter and radecCenter is not None:
            raise RuntimeError('radecCenter is set, but useRaDecCenter is False.  Make up your mind!')
        if not usePixelScale and pixelScale is not None:
            raise RuntimeError('pixelScale is set, but usePixelScale is False.  Make up your mind!')

        filterName,imageSize,x0,y0 = self._getImageParams(exposure=exposure, wcs=wcs,
                                                          imageSize=imageSize,
                                                          filterName=filterName)

        if exposure is not None:
            if wcs is None:
                wcs = exposure.getWcs()
                self._debug('Setting initial WCS estimate from exposure metadata')

        if imageSize is None:
            # Could guess from the extent of the Sources...
            raise RuntimeError('Image size must be specified by passing "exposure" or "imageSize"')

        W,H = imageSize
        xc, yc = W/2. + 0.5 + x0, H/2. + 0.5 + y0
        parity = None

        if wcs is not None:
            if pixelScale is None:
                if usePixelScale:
                    pixelScale = wcs.pixelScale()
                    self._debug('Setting pixel scale estimate = %.3f from given WCS estimate' %
                                (pixelScale.asArcseconds()))

            if radecCenter is None:
                if useRaDecCenter:
                    radecCenter = wcs.pixelToSky(xc, yc)
                    self._debug(('Setting RA,Dec center estimate = (%.3f, %.3f) from given WCS '
                                 + 'estimate, using pixel center = (%.1f, %.1f)') %
                                (radecCenter.getLongitude().asDegrees(),
                                 radecCenter.getLatitude().asDegrees(), xc, yc))

            if searchRadius is None:
                if useRaDecCenter:
                    assert(pixelScale is not None)
                    searchRadius = (pixelScale * math.hypot(W,H)/2. *
                                    searchRadiusScale)
                    self._debug(('Using RA,Dec search radius = %.3f deg, from pixel scale, '
                                 + 'image size, and searchRadiusScale = %g') %
                                (searchRadius, searchRadiusScale))
            if useParity:
                parity = wcs.isFlipped()
                self._debug('Using parity = %s' % (parity and 'True' or 'False'))

        if doTrim:
            n = len(sources)
            if exposure is not None:
                bbox = afwGeom.Box2D(exposure.getMaskedImage().getBBox(afwImage.PARENT))
            else:
                # CHECK -- half-pixel issues here?
                bbox = afwGeom.Box2D(afwGeom.Point2D(0.,0.), afwGeom.Point2D(W, H))
            sources = _trimBadPoints(sources, bbox)
            self._debug("Trimming: kept %i of %i sources" % (n, len(sources)))

        wcs,qa = self._solve(sources, wcs, imageSize, pixelScale, radecCenter, searchRadius, parity,
                             filterName, xy0=(x0,y0))
        if wcs is None:
            raise RuntimeError("Unable to match sources with catalog.")
        self.log.info('Got astrometric solution from Astrometry.net')

        rdc = wcs.pixelToSky(xc, yc)
        self._debug('New WCS says image center pixel (%.1f, %.1f) -> RA,Dec (%.3f, %.3f)' %
                    (xc, yc, rdc.getLongitude().asDegrees(), rdc.getLatitude().asDegrees()))
        return wcs,qa

    def _calculateSipTerms(self, origWcs, cat, sources, matchList, imageSize):
        '''Iteratively calculate sip distortions and regenerate matchList based on improved wcs'''
        sipOrder = self.config.sipOrder
        wcs = origWcs
        bbox = afwGeom.Box2I(afwGeom.Point2I(0,0), afwGeom.Extent2I(imageSize[0], imageSize[1]))

        i=0
        while True:
            try:
                sipObject = astromSip.CreateWcsWithSip(matchList, wcs, sipOrder, bbox)
                proposedWcs = sipObject.getNewWcs()
                self.plotSolution(matchList, proposedWcs, imageSize)
            except pexExceptions.LsstCppException, e:
                self._warn('Failed to calculate distortion terms. Error: ' + str(e))
                break

            matchSize = len(matchList)
            self._debug('Sip iteration %i: %i objects match. rms scatter is %g arcsec or %g pixels' %
                        (i, matchSize, sipObject.getScatterOnSky().asArcseconds(), sipObject.getScatterInPixels()))
            # use new WCS to get new matchlist.
            proposedMatchlist = self._getMatchList(sources, cat, proposedWcs)
            if len(proposedMatchlist) <= matchSize:
                # We're regressing, so stop
                break
            wcs = proposedWcs
            matchList = proposedMatchlist
            matchSize = len(matchList)
            i += 1

        return wcs, matchList

    def plotSolution(self, matchList, wcs, imageSize):
        """Plot the solution, when debugging is turned on.

        @param matchList   The list of matches
        @param wcs         The Wcs
        @param imageSize   2-tuple with the image size (W,H)
        """
        import lsstDebug
        display = lsstDebug.Info(__name__).display 
        if not display:
            return

        try:
            import matplotlib.pyplot as plt
            import numpy
        except ImportError:
            print >> sys.stderr, "Unable to import matplotlib: %s" % e
            return

        fig = plt.figure(1)
        fig.clf()
        try:
            fig.canvas._tkcanvas._root().lift() # == Tk's raise, but raise is a python reserved word
        except:                                 # protect against API changes
            pass

        num = len(matchList)
        x = numpy.zeros(num)
        y = numpy.zeros(num)
        dx = numpy.zeros(num)
        dy = numpy.zeros(num)
        for i, m in enumerate(matchList):
            x[i] = m.second.getX()
            y[i] = m.second.getY()
            pixel = wcs.skyToPixel(m.first.getCoord())
            dx[i] = x[i] - pixel.getX()
            dy[i] = y[i] - pixel.getY()

        subplots = maUtils.makeSubplots(fig, 2, 2, xgutter=0.1, ygutter=0.1, pygutter=0.04)

        def plotNext(x, y, xLabel, yLabel, xMax):
            ax = subplots.next()
            ax.set_autoscalex_on(False)
            ax.set_xbound(lower=0, upper=xMax)
            ax.scatter(x, y)
            ax.set_xlabel(xLabel)
            ax.set_ylabel(yLabel)
            ax.axhline(0.0)

        plotNext(x, dx, "x", "dx", imageSize[0])
        plotNext(x, dy, "x", "dy", imageSize[0])
        plotNext(y, dx, "y", "dx", imageSize[1])
        plotNext(y, dy, "y", "dy", imageSize[1])

        fig.show()

        while True:
            try:
                reply = raw_input("Pausing for inspection, enter to continue... [hpQ] ").strip()
            except EOFError:
                reply = "n"

            reply = reply.split()
            if reply:
                reply, args = reply[0], reply[1:]
            else:
                reply = ""

            if reply in ("", "h", "p", "Q"):
                if reply == "h":
                    print "h[elp] p[db] Q[uit]"
                    continue
                elif reply == "p":
                    import pdb; pdb.set_trace() 
                elif reply == "Q":
                    sys.exit(1)
                break

    def _getMatchList(self, sources, cat, wcs):
        dist = self.config.catalogMatchDist * afwGeom.arcseconds
        clean = self.config.cleaningParameter
        matcher = astromSip.MatchSrcToCatalogue(cat, sources, wcs, dist)
        matchList = matcher.getMatches()
        if matchList is None:
            # Produce debugging stats...
            X = [src.getX() for src in sources]
            Y = [src.getY() for src in sources]
            R1 = [src.getRa().asDegrees() for src in sources]
            D1 = [src.getDec().asDegrees() for src in sources]
            R2 = [src.getRa().asDegrees() for src in cat]
            D2 = [src.getDec().asDegrees() for src in cat]
            # for src in sources:
            #self._debug("source: x,y (%.1f, %.1f), RA,Dec (%.3f, %.3f)" %
            #(src.getX(), src.getY(), src.getRa().asDegrees(), src.getDec().asDegrees()))
            #for src in cat:
            #self._debug("ref: RA,Dec (%.3f, %.3f)" %
            #(src.getRa().asDegrees(), src.getDec().asDegrees()))
            self.loginfo('_getMatchList: %i sources, %i reference sources' % (len(sources), len(cat)))
            if len(sources):
                self.loginfo('Source range: x [%.1f, %.1f], y [%.1f, %.1f], RA [%.3f, %.3f], Dec [%.3f, %.3f]' %
                             (min(X), max(X), min(Y), max(Y), min(R1), max(R1), min(D1), max(D1)))
            if len(cat):
                self.loginfo('Reference range: RA [%.3f, %.3f], Dec [%.3f, %.3f]' %
                             (min(R2), max(R2), min(D2), max(D2)))
            raise RuntimeError('No matches found between image and catalogue')
        matchList = astromSip.cleanBadPoints.clean(matchList, wcs, nsigma=clean)
        return matchList

    def getCatalogFilterName(self, filterName):
        '''
        Returns the column name in the astrometry_net_data index file that will be used
        for the given filter name.
        '''
        return self._mapFilterName(filterName, self.andConfig.defaultMagColumn)

    def _mapFilterName(self, filterName, default=None):
        filterName = self.config.filterMap.get(filterName, filterName) # Exposure filter --> desired filter
        try:
            return self.andConfig.magColumnMap[filterName] # Desired filter --> a_n_d column name
        except KeyError:
            self.log.warn("No mag column in configuration for filter '%s'; using default '%s'" %
                          (filterName, default))
            return default

    def getReferenceSourcesForWcs(self, wcs, imageSize, filterName, pixelMargin=50,
                                  x0=0, y0=0, trim=True, allFluxes=False):
        W,H = imageSize
        xc, yc = W/2. + 0.5, H/2. + 0.5
        rdc = wcs.pixelToSky(x0 + xc, y0 + yc)
        ra,dec = rdc.getLongitude(), rdc.getLatitude()
        self._debug('Getting reference sources using center: pixel (%.1f, %.1f) -> RA,Dec (%.3f, %.3f)' %
                    (xc, yc, ra.asDegrees(), dec.asDegrees()))
        pixelScale = wcs.pixelScale()
        rad = pixelScale * (math.hypot(W,H)/2. + pixelMargin)
        self._debug('Getting reference sources using radius of %.3g deg' % rad.asDegrees())
        cat = self.getReferenceSources(ra, dec, rad, filterName, allFluxes=allFluxes)
        # NOTE: reference objects don't have (x,y) anymore, so we can't apply WCS to set x,y positions
        if trim:
            # cut to image bounds + margin.
            bbox = afwGeom.Box2D(afwGeom.Point2D(x0, y0), afwGeom.Extent2D(W, H))
            bbox.grow(pixelMargin)
            cat = self._trimBadPoints(cat, bbox, wcs=wcs) # passing wcs says to compute x,y on-the-fly
        return cat


    def getReferenceSources(self, ra, dec, radius, filterName, allFluxes=False):
        '''
        Searches for reference-catalog sources (in the
        astrometry_net_data files) in the requested RA,Dec region
        (afwGeom::Angle objects), with the requested radius (also an
        Angle).  The flux values will be set based on the requested
        filter (None => default filter).
        
        Returns: an lsst.afw.table.SimpleCatalog of reference objects
        '''
        solver = self._getSolver()

        sgCol = self.andConfig.starGalaxyColumn
        varCol = self.andConfig.variableColumn
        idcolumn = self.andConfig.idColumn

        magCol = self.getCatalogFilterName(filterName)
        magerrCol = self.andConfig.magErrorColumnMap.get(filterName, '')

        if allFluxes:
            names = []
            mcols = []
            ecols = []
            if magCol:
                names.append('flux')
                mcols.append(magCol)
                ecols.append(magerrCol)

            for col,mcol in self.andConfig.magColumnMap.items():
                names.append(col)
                mcols.append(mcol)
                ecols.append(self.andConfig.magErrorColumnMap.get(col, ''))
            margs = (names, mcols, ecols)

        else:
            margs = (magCol, magerrCol)

        '''
        Note about multiple astrometry_net index files and duplicate IDs:

        -as of astrometry_net 0.30, we take a reference catalog and build
         a set of astrometry_net index files from it, with each one covering a
         region of sky and a range of angular scales.  The index files covering
         the same region of sky at different scales use exactly the same stars.
         Therefore, if we search every index file, we will get multiple copies of
         each reference star (one from each index file).
         For now, we have the "unique_ids" option to solver.getCatalog().
         -recall that the index files to be used are specified in the
          AstrometryNetDataConfig.indexFiles flat list.

        -as of astrometry_net 0.40, we have the capability to share
         the reference stars between index files (called
         "multiindex"), so we will no longer have to repeat the
         reference stars in each index.  We will, however, have to
         change the way the index files are configured to take
         advantage of this functionality.  Once this is in place, we
         can eliminate the horrid ID checking and deduplication (in solver.getCatalog()).
         -multiindex files will be specified in the
          AstrometryNetDatConfig.multiIndexFiles list-of-lists; first
          element is the filename containing the stars, subsequent
          elements are filenames containing the index structures.
          We may be able to backwards-compatibly build this from the flat indexFiles
          list if we assume things about the filenames.
        '''
        cat = solver.getCatalog(*((self.inds, ra.asDegrees(), dec.asDegrees(),
                                   radius.asDegrees(), idcolumn,)
                                  + margs
                                  + (sgCol, varCol)))
        del solver
        return cat

    def _solve(self, sources, wcs, imageSize, pixelScale, radecCenter,
               searchRadius, parity, filterName=None, xy0=None):
        solver = self._getSolver()

        x0,y0 = 0,0
        if xy0 is not None:
            x0,y0 = xy0

        # select sources with valid x,y, flux
        xybb = afwGeom.Box2D()
        goodsources = afwTable.SourceCatalog(sources.table)
        for s in sources:
            if np.isfinite(s.getX()) and np.isfinite(s.getY()) and np.isfinite(s.getPsfFlux()):
                goodsources.append(s)
                xybb.include(afwGeom.Point2D(s.getX() - x0, s.getY() - y0))
        if len(goodsources) < len(sources):
            self.log.logdebug('Keeping %i of %i sources with finite X,Y positions and PSF flux' %
                              (len(goodsources), len(sources)))
        self._debug(('Feeding sources in range x=[%.1f, %.1f], y=[%.1f, %.1f] ' +
                     '(after subtracting x0,y0) to Astrometry.net') %
                    (xybb.getMinX(), xybb.getMaxX(), xybb.getMinY(), xybb.getMaxY()))
        # setStars sorts them by PSF flux.
        solver.setStars(goodsources, x0, y0)
        solver.setMaxStars(self.config.maxStars)
        solver.setImageSize(*imageSize)
        solver.setMatchThreshold(self.config.matchThreshold)
        if radecCenter is not None:
            ra = radecCenter.getLongitude().asDegrees()
            dec = radecCenter.getLatitude().asDegrees()
            solver.setRaDecRadius(ra, dec, searchRadius.asDegrees())
            self.log.logdebug('Searching for match around RA,Dec = (%g, %g) with radius %g deg' %
                              (ra, dec, searchRadius.asDegrees()))

        if pixelScale is not None:
            dscale = self.config.pixelScaleUncertainty
            scale = pixelScale.asArcseconds()
            lo = scale / dscale
            hi = scale * dscale
            solver.setPixelScaleRange(lo, hi)
            self.log.logdebug('Searching for matches with pixel scale = %g +- %g %% -> range [%g, %g] arcsec/pix' %
                              (scale, 100.*(dscale-1.), lo, hi))

        if parity is not None:
            solver.setParity(parity)
            self.log.logdebug('Searching for match with parity = ' + str(parity))

        solver.addIndices(self.inds)
        active = solver.getActiveIndexFiles()
        self.log.logdebug('Searching for match in %i of %i index files: [ ' %
                          (len(active), len(self.inds)) +
                          ', '.join(ind.indexname for ind in active) + ' ]')

        cpulimit = self.config.maxCpuTime

        solver.run(cpulimit)
        if solver.didSolve():
            self.log.logdebug('Solved!')
            wcs = solver.getWcs()
            self.log.logdebug('WCS: %s' % wcs.getFitsMetadata().toString())

            if x0 != 0 or y0 != 0:
                wcs.shiftReferencePixel(x0, y0)
                self.log.logdebug('After shifting reference pixel by x0,y0 = (%i,%i), WCS is: %s' %
                                  (x0, y0, wcs.getFitsMetadata().toString()))

        else:
            self.log.warn('Did not get an astrometric solution from Astrometry.net')
            wcs = None
            # Gather debugging info...

            # -are there any reference stars in the proposed search area?
            if radecCenter is not None:
                ra = radecCenter.getLongitude()
                dec = radecCenter.getLatitude()
                refs = self.getReferenceSources(ra, dec, searchRadius, filterName)
                self.log.info('Searching around RA,Dec = (%g,%g) with radius %g deg yields %i reference-catalog sources' %
                              (ra.asDegrees(), dec.asDegrees(), searchRadius.asDegrees(), len(refs)))

        qa = solver.getSolveStats()
        self.log.logdebug('qa: %s' % qa.toString())
        return wcs, qa

    def _getIndexPath(self, fn):
        if os.path.isabs(fn):
            return fn
        andir = os.getenv('ASTROMETRY_NET_DATA_DIR')
        if andir is not None:
            fn2 = os.path.join(andir, fn)
            if os.path.exists(fn2):
                return fn2
        fn2 = os.path.abspath(fn)
        return fn2
                    

    def _getSolver(self):
        import astrometry_net as an
        solver = an.solver_new()
        # HACK, set huge default pixel scale range.
        lo,hi = 0.01, 3600.
        solver.setPixelScaleRange(lo, hi)
        return solver

    @staticmethod
    def _trimBadPoints(sources, bbox, wcs=None):
        '''Remove elements from catalog whose xy positions are not within the given bbox.

        sources:  a Catalog of SimpleRecord or SourceRecord objects
        bbox: an afwImage.Box2D
        wcs:  if not None, will be used to compute the xy positions on-the-fly;
              this is required when sources actually contains SimpleRecords.
        
        Returns:
        a list of Source objects with xAstrom,yAstrom within the bbox.
        '''
        keep = type(sources)(sources.table)
        for s in sources:
            point = s.getCentroid() if wcs is None else wcs.skyToPixel(s.getCoord())
            if bbox.contains(point):
                keep.append(s)
        return keep

    def joinMatchListWithCatalog(self, packedMatches, sourceCat, allFluxes=False):
        '''
        This function is required to reconstitute a ReferenceMatchVector after being
        unpersisted.  The persisted form of a ReferenceMatchVector is the 
        normalized Catalog of IDs produced by afw.table.packMatches(), with the result of 
        InitialAstrometry.getMatchMetadata() in the associated tables\' metadata.

        The "live" form of a matchlist has links to
        the real record objects that are matched; it is "denormalized".
        This function takes a normalized match catalog, along with the catalog of
        sources to which the match catalog refers.  It fetches the reference
        sources that are within range, and then denormalizes the matches
        -- sets the "matchList[*].first" and "matchList[*].second" entries
        to point to the sources in the "sources" argument, and to the
        reference sources fetched from the astrometry_net_data files.
    
        @param[in] packedMatches  Unpersisted match list (an lsst.afw.table.BaseCatalog).
                                  packedMatches.table.getMetadata() must contain the
                                  values from InitialAstrometry.getMatchMetadata()
        @param[in,out] sourceCat  Source catalog used for the 'second' side of the matches
                                  (an lsst.afw.table.SourceCatalog).  As a side effect,
                                  the catalog will be sorted by ID.
        @param[in] allFluxes      Include all fluxes (and their errors) available in the catalog
                                  in the returned reference objects
        
        @return An lsst.afw.table.ReferenceMatchVector of denormalized matches.
        '''
        matchmeta = packedMatches.table.getMetadata()
        version = matchmeta.getInt('SMATCHV')
        if version != 1:
            raise ValueError('SourceMatchVector version number is %i, not 1.' % version)
        filterName = matchmeta.getString('FILTER').strip()
        # all in deg.
        ra = matchmeta.getDouble('RA') * afwGeom.degrees
        dec = matchmeta.getDouble('DEC') * afwGeom.degrees
        rad = matchmeta.getDouble('RADIUS') * afwGeom.degrees
        self.log.logdebug('Searching RA,Dec %.3f,%.3f, radius %.1f arcsec, filter "%s"' %
                          (ra.asDegrees(), dec.asDegrees(), rad.asArcseconds(), filterName))
        refCat = self.getReferenceSources(ra, dec, rad, filterName, allFluxes=allFluxes)
        self.log.logdebug('Found %i reference catalog sources in range' % len(refCat))
        refCat.sort()
        sourceCat.sort()
        return afwTable.unpackMatches(packedMatches, refCat, sourceCat)


def _createMetadata(width, height, wcs, filterName):
    """
    Create match metadata entries required for regenerating the catalog

    @param width Width of the image (pixels)
    @param height Height of the image (pixels)
    @param filterName Name of filter, used for magnitudes
    @return Metadata
    """
    meta = dafBase.PropertyList()

    #andata = os.environ.get('ASTROMETRY_NET_DATA_DIR')
    #if andata is None:
    #    meta.add('ANEUPS', 'none', 'ASTROMETRY_NET_DATA_DIR')
    #else:
    #    andata = os.path.basename(andata)
    #    meta.add('ANEUPS', andata, 'ASTROMETRY_NET_DATA_DIR')

    # cache: field center and size.  These may be off by 1/2 or 1 or 3/2 pixels.
    cx,cy = 0.5 + width/2., 0.5 + height/2.
    radec = wcs.pixelToSky(cx, cy).toIcrs()
    meta.add('RA', radec.getRa().asDegrees(), 'field center in degrees')
    meta.add('DEC', radec.getDec().asDegrees(), 'field center in degrees')
    imgSize = wcs.pixelScale() * math.hypot(width, height)/2.
    meta.add('RADIUS', imgSize.asDegrees(),
             'field radius in degrees, approximate')
    meta.add('SMATCHV', 1, 'SourceMatchVector version number')
    if filterName is not None:
        meta.add('FILTER', filterName, 'LSST filter name for tagalong data')
    #meta.add('STARGAL', stargalName, 'star/galaxy name for tagalong data')
    #meta.add('VARIABLE', variableName, 'variability name for tagalong data')
    #meta.add('MAGERR', magerrName, 'magnitude error name for tagalong data')
    return meta

def readMatches(butler, dataId, sourcesName='icSrc', matchesName='icMatch'):
    """Read matches, sources and catalogue; combine.

    @param butler Data butler
    @param dataId Data identifier for butler
    @param sourcesName Name for sources from butler
    @param matchesName Name for matches from butler
    @returns Matches
    """
    sources = butler.get(sourcesName, dataId)
    packedMatches = butler.get(matchesName, dataId)
    astrom = Astrometry(MeasAstromConfig())
    return astrom.joinMatchListWithCatalog(packedMatches, sources)
<|MERGE_RESOLUTION|>--- conflicted
+++ resolved
@@ -183,13 +183,8 @@
             assert(m.second in sources)
 
         if self.config.calculateSip:
-<<<<<<< HEAD
             sipwcs,matchList = self._calculateSipTerms(wcs, cat, sources, matchList, imageSize)
             if sipwcs == wcs:
-=======
-            sipwcs,matchList = self._calculateSipTerms(wcs, cat, sources, matchList)
-            if sipwcs is wcs:
->>>>>>> 753b5513
                 self._debug('Failed to find a SIP WCS better than the initial one.')
             else:
                 self._debug('%i reference objects match input sources using SIP WCS' % (len(matchList)))
